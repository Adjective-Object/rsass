--- conflicted
+++ resolved
@@ -30,13 +30,9 @@
 bytecount = "0.6.0"
 lazy_static = "1.0"
 nom = "5.0.0"
-<<<<<<< HEAD
-num-bigint = { version = "0.2.1", default-features = false, features = ["std"] }
+num-bigint = { version = "0.3.0", default-features = false, features = ["std"] }
 num-integer = "0.1.42"
-num-rational = { version = "0.2.1", default-features = false }
-=======
 num-rational = { version = "0.3.0", default-features = false }
->>>>>>> f151f1df
 num-traits = "^0.2.0"
 rand = "0.7.0"
 structopt = { version = "0.3.9", features = ["wrap_help"], optional = true }
